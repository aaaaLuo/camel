# ========= Copyright 2023-2024 @ CAMEL-AI.org. All Rights Reserved. =========
# Licensed under the Apache License, Version 2.0 (the "License");
# you may not use this file except in compliance with the License.
# You may obtain a copy of the License at
#
#     http://www.apache.org/licenses/LICENSE-2.0
#
# Unless required by applicable law or agreed to in writing, software
# distributed under the License is distributed on an "AS IS" BASIS,
# WITHOUT WARRANTIES OR CONDITIONS OF ANY KIND, either express or implied.
# See the License for the specific language governing permissions and
# limitations under the License.
# ========= Copyright 2023-2024 @ CAMEL-AI.org. All Rights Reserved. =========

import datetime
import io
import json
import os
import random
import re
import shutil
import time
import urllib.parse
from copy import deepcopy
from typing import (
    TYPE_CHECKING,
    Any,
    BinaryIO,
    Dict,
    List,
    Literal,
    Optional,
    Tuple,
    TypedDict,
    Union,
    cast,
)

from PIL import Image, ImageDraw, ImageFont

if TYPE_CHECKING:
    from camel.agents import ChatAgent
from camel.logger import get_logger
from camel.messages import BaseMessage
from camel.models import BaseModelBackend, ModelFactory
from camel.toolkits import FunctionTool, VideoAnalysisToolkit
from camel.toolkits.base import BaseToolkit
from camel.types import ModelPlatformType, ModelType
from camel.utils import dependencies_required, retry_on_error

logger = get_logger(__name__)

TOP_NO_LABEL_ZONE = 20

AVAILABLE_ACTIONS_PROMPT = """
1. `fill_input_id(identifier: Union[str, int], text: str)`: 在指定的输入框中填入文本并按回车键。
2. `click_id(identifier: Union[str, int])`: 点击具有指定ID的元素。
3. `hover_id(identifier: Union[str, int])`: 将鼠标悬停在具有指定ID的元素上。
4. `download_file_id(identifier: Union[str, int])`: 下载具有指定ID的文件。返回下载文件的路径。如果文件下载成功,您可以停止模拟并报告下载文件的路径以供进一步处理。
5. `scroll_to_bottom()`: 滚动到页面底部。
6. `scroll_to_top()`: 滚动到页面顶部。
7. `scroll_up()`: 向上滚动页面。当您想查看当前视口上方的元素时使用。
8. `scroll_down()`: 向下滚动页面。当您想查看当前视口下方的元素时使用。如果网页没有变化,说明已经滚动到底部。
9. `back()`: 返回上一页。当当前页面无用时,这个功能很有用。
10. `stop()`: 停止操作过程,因为任务已完成或失败(无法找到答案)。在这种情况下,您应该在输出中提供您的答案。
11. `get_url()`: 获取当前页面的URL。
12. `find_text_on_page(search_text: str)`: 在当前整个页面中查找指定文本,并将页面滚动到目标文本处。这相当于按Ctrl + F并搜索文本,当您想快速检查当前页面是否包含某些特定文本时非常有用。
13. `visit_page(url: str)`: 访问指定的URL页面。
14. `click_blank_area()`: 点击页面的空白区域以取消当前元素的焦点。当您点击了一个元素但它无法自动取消焦点(例如菜单栏)以自动渲染更新的网页时,这很有用。
15. `ask_question_about_video(question: str)`: 询问关于当前包含视频的网页的问题,例如YouTube网站。
"""

ACTION_WITH_FEEDBACK_LIST = [
    'ask_question_about_video',
    'download_file_id',
    'find_text_on_page',
]


# Code from magentic-one
class DOMRectangle(TypedDict):
    x: Union[int, float]
    y: Union[int, float]
    width: Union[int, float]
    height: Union[int, float]
    top: Union[int, float]
    right: Union[int, float]
    bottom: Union[int, float]
    left: Union[int, float]


class VisualViewport(TypedDict):
    height: Union[int, float]
    width: Union[int, float]
    offsetLeft: Union[int, float]
    offsetTop: Union[int, float]
    pageLeft: Union[int, float]
    pageTop: Union[int, float]
    scale: Union[int, float]
    clientWidth: Union[int, float]
    clientHeight: Union[int, float]
    scrollWidth: Union[int, float]
    scrollHeight: Union[int, float]


class InteractiveRegion(TypedDict):
    tag_name: str
    role: str
    aria_name: str
    v_scrollable: bool
    rects: List[DOMRectangle]


def _get_str(d: Any, k: str) -> str:
    r"""Safely retrieve a string value from a dictionary."""
    if k not in d:
        raise KeyError(f"Missing required key: '{k}'")
    val = d[k]
    if isinstance(val, str):
        return val
    raise TypeError(
        f"Expected a string for key '{k}', " f"but got {type(val).__name__}"
    )


def _get_number(d: Any, k: str) -> Union[int, float]:
    r"""Safely retrieve a number (int or float) from a dictionary"""
    val = d[k]
    if isinstance(val, (int, float)):
        return val
    raise TypeError(
        f"Expected a number (int/float) for key "
        f"'{k}', but got {type(val).__name__}"
    )


def _get_bool(d: Any, k: str) -> bool:
    r"""Safely retrieve a boolean value from a dictionary."""
    val = d[k]
    if isinstance(val, bool):
        return val
    raise TypeError(
        f"Expected a boolean for key '{k}', " f"but got {type(val).__name__}"
    )


def _parse_json_output(text: str) -> Dict[str, Any]:
    r"""Extract JSON output from a string."""

    markdown_pattern = r'```(?:json)?\s*(.*?)\s*```'
    markdown_match = re.search(markdown_pattern, text, re.DOTALL)
    if markdown_match:
        text = markdown_match.group(1).strip()

    triple_quotes_pattern = r'"""(?:json)?\s*(.*?)\s*"""'
    triple_quotes_match = re.search(triple_quotes_pattern, text, re.DOTALL)
    if triple_quotes_match:
        text = triple_quotes_match.group(1).strip()

    try:
        return json.loads(text)
    except json.JSONDecodeError:
        try:
            fixed_text = re.sub(
                r'`([^`]*?)`(?=\s*[:,\[\]{}]|$)', r'"\1"', text
            )
            return json.loads(fixed_text)
        except json.JSONDecodeError:
            result = {}
            try:
                bool_pattern = r'"(\w+)"\s*:\s*(true|false)'
                for match in re.finditer(bool_pattern, text, re.IGNORECASE):
                    key, value = match.groups()
                    result[key] = value.lower() == "true"

                str_pattern = r'"(\w+)"\s*:\s*"([^"]*)"'
                for match in re.finditer(str_pattern, text):
                    key, value = match.groups()
                    result[key] = value

                num_pattern = r'"(\w+)"\s*:\s*(-?\d+(?:\.\d+)?)'
                for match in re.finditer(num_pattern, text):
                    key, value = match.groups()
                    try:
                        result[key] = int(value)
                    except ValueError:
                        result[key] = float(value)

                empty_str_pattern = r'"(\w+)"\s*:\s*""'
                for match in re.finditer(empty_str_pattern, text):
                    key = match.group(1)
                    result[key] = ""

                if result:
                    return result

                logger.warning(f"Failed to parse JSON output: {text}")
                return {}
            except Exception as e:
                logger.warning(f"Error while extracting fields from JSON: {e}")
                return {}


def _reload_image(image: Image.Image):
    buffer = io.BytesIO()
    image.save(buffer, format="PNG")
    buffer.seek(0)
    return Image.open(buffer)


def dom_rectangle_from_dict(rect: Dict[str, Any]) -> DOMRectangle:
    r"""Create a DOMRectangle object from a dictionary."""
    return DOMRectangle(
        x=_get_number(rect, "x"),
        y=_get_number(rect, "y"),
        width=_get_number(rect, "width"),
        height=_get_number(rect, "height"),
        top=_get_number(rect, "top"),
        right=_get_number(rect, "right"),
        bottom=_get_number(rect, "bottom"),
        left=_get_number(rect, "left"),
    )


def interactive_region_from_dict(region: Dict[str, Any]) -> InteractiveRegion:
    r"""Create an :class:`InteractiveRegion` object from a dictionary."""
    typed_rects: List[DOMRectangle] = []
    for rect in region["rects"]:
        typed_rects.append(dom_rectangle_from_dict(rect))

    return InteractiveRegion(
        tag_name=_get_str(region, "tag_name"),
        role=_get_str(region, "role"),
        aria_name=_get_str(region, "aria-name"),
        v_scrollable=_get_bool(region, "v-scrollable"),
        rects=typed_rects,
    )


def visual_viewport_from_dict(viewport: Dict[str, Any]) -> VisualViewport:
    r"""Create a :class:`VisualViewport` object from a dictionary."""
    return VisualViewport(
        height=_get_number(viewport, "height"),
        width=_get_number(viewport, "width"),
        offsetLeft=_get_number(viewport, "offsetLeft"),
        offsetTop=_get_number(viewport, "offsetTop"),
        pageLeft=_get_number(viewport, "pageLeft"),
        pageTop=_get_number(viewport, "pageTop"),
        scale=_get_number(viewport, "scale"),
        clientWidth=_get_number(viewport, "clientWidth"),
        clientHeight=_get_number(viewport, "clientHeight"),
        scrollWidth=_get_number(viewport, "scrollWidth"),
        scrollHeight=_get_number(viewport, "scrollHeight"),
    )


def add_set_of_mark(
    screenshot: Union[bytes, Image.Image, io.BufferedIOBase],
    ROIs: Dict[str, InteractiveRegion],
) -> Tuple[Image.Image, List[str], List[str], List[str]]:
    """在截图上添加一组标记
    
    Args:
        screenshot: 可以是字节流、PIL图像对象或IO缓冲区的截图
        ROIs: 需要标记的交互区域字典
        
    Returns:
        返回四元组:
        - 标记后的图片
        - 视口内可见的元素ID列表
        - 视口上方的元素ID列表
        - 视口下方的元素ID列表
    """
    # 如果输入已经是PIL图像对象，直接使用
    if isinstance(screenshot, Image.Image):
        return _add_set_of_mark(screenshot, ROIs)

    # 如果输入是字节流，转换为IO缓冲区
    if isinstance(screenshot, bytes):
        screenshot = io.BytesIO(screenshot)

    # 打开图片，添加标记，然后关闭
    image = Image.open(cast(BinaryIO, screenshot))
    comp, visible_rects, rects_above, rects_below = _add_set_of_mark(
        image, ROIs
    )
    image.close()
    return comp, visible_rects, rects_above, rects_below


def _add_set_of_mark(
    screenshot: Image.Image, 
    ROIs: Dict[str, InteractiveRegion]
) -> Tuple[Image.Image, List[str], List[str], List[str]]:
    """在截图上添加标记的核心实现
    
    Args:
        screenshot: PIL图像对象
        ROIs: 需要标记的交互区域字典
        
    Returns:
        返回四元组:
        - 标记后的图片
        - 视口内可见的元素ID列表
        - 视口上方的元素ID列表 
        - 视口下方的元素ID列表
    """
    # 初始化三个列表存储不同位置的元素
    visible_rects: List[str] = list()  # 可见元素
    rects_above: List[str] = list()    # 视口上方元素
    rects_below: List[str] = list()    # 视口下方元素

    # 准备绘图工具
    fnt = ImageFont.load_default(14)  # 加载默认字体
    base = screenshot.convert("L").convert("RGBA")  # 转换为RGBA模式
    overlay = Image.new("RGBA", base.size)  # 创建透明覆盖层
    draw = ImageDraw.Draw(overlay)  # 创建绘图对象

    # 遍历所有交互区域
    for r in ROIs:
        for rect in ROIs[r]["rects"]:
            # 跳过空矩形
            if not rect or rect["width"] == 0 or rect["height"] == 0:
                continue

            # 计算元素的中心位置
            horizontal_center = (rect["right"] + rect["left"]) / 2.0
            vertical_center = (rect["top"] + rect["bottom"]) / 2.0
            
            # 判断元素位置
            is_within_horizon = 0 <= horizontal_center < base.size[0]  # 水平方向在视口内
            is_above_viewport = vertical_center < 0  # 在视口上方
            is_below_viewport = vertical_center >= base.size[1]  # 在视口下方

            # 根据位置分类并处理
            if is_within_horizon:
                if is_above_viewport:
                    rects_above.append(r)
                elif is_below_viewport:
                    rects_below.append(r)
                else:  # 完全可见
                    visible_rects.append(r)
                    _draw_roi(draw, int(r), fnt, rect)  # 绘制标记

    # 合并原图和标记层
    comp = Image.alpha_composite(base, overlay)
    overlay.close()
    return comp, visible_rects, rects_above, rects_below


def _draw_roi(
    draw: ImageDraw.ImageDraw,
    idx: int,
    font: ImageFont.FreeTypeFont | ImageFont.ImageFont,
    rect: DOMRectangle,
) -> None:
    r"""Draw a ROI on the image.

    Args:
        draw (ImageDraw.ImageDraw): The draw object.
        idx (int): The index of the ROI.
        font (ImageFont.FreeTypeFont | ImageFont.ImageFont): The font.
        rect (DOMRectangle): The DOM rectangle.
    """
    color = _get_random_color(idx)
    text_color = _get_text_color(color)

    roi = ((rect["left"], rect["top"]), (rect["right"], rect["bottom"]))

    label_location = (rect["right"], rect["top"])
    label_anchor = "rb"

    if label_location[1] <= TOP_NO_LABEL_ZONE:
        label_location = (rect["right"], rect["bottom"])
        label_anchor = "rt"

    draw.rectangle(
        roi, outline=color, fill=(color[0], color[1], color[2], 48), width=2
    )

    bbox = draw.textbbox(
        label_location,
        str(idx),
        font=font,
        anchor=label_anchor,
        align="center",
    )
    bbox = (bbox[0] - 3, bbox[1] - 3, bbox[2] + 3, bbox[3] + 3)
    draw.rectangle(bbox, fill=color)

    draw.text(
        label_location,
        str(idx),
        fill=text_color,
        font=font,
        anchor=label_anchor,
        align="center",
    )


def _get_text_color(
    bg_color: Tuple[int, int, int, int],
) -> Tuple[int, int, int, int]:
    r"""Determine the ideal text color (black or white) for contrast.

    Args:
        bg_color: The background color (R, G, B, A).

    Returns:
        A tuple representing black or white color for text.
    """
    luminance = bg_color[0] * 0.3 + bg_color[1] * 0.59 + bg_color[2] * 0.11
    return (0, 0, 0, 255) if luminance > 120 else (255, 255, 255, 255)


def _get_random_color(identifier: int) -> Tuple[int, int, int, int]:
    r"""Generate a consistent random RGBA color based on the identifier.

    Args:
        identifier: The ID used as a seed to ensure color consistency.

    Returns:
        A tuple representing (R, G, B, A) values.
    """
    rnd = random.Random(int(identifier))
    r = rnd.randint(0, 255)
    g = rnd.randint(125, 255)
    b = rnd.randint(0, 50)
    color = [r, g, b]
    # TODO: check why shuffle is needed?
    rnd.shuffle(color)
    color.append(255)
    return cast(Tuple[int, int, int, int], tuple(color))


class BaseBrowser:
    def __init__(
        self,
        headless=True,
        cache_dir: Optional[str] = None,
        channel: Literal["chrome", "msedge", "chromium"] = "chromium",
    ):
        r"""Initialize the WebBrowser instance.

        Args:
            headless (bool): Whether to run the browser in headless mode.
            cache_dir (Union[str, None]): The directory to store cache files.
            channel (Literal["chrome", "msedge", "chromium"]): The browser
                channel to use. Must be one of "chrome", "msedge", or
                "chromium".

        Returns:
            None
        """
        from playwright.sync_api import (
            sync_playwright,
        )

        self.history: list = []
        self.headless = headless
        self.channel = channel
        self._ensure_browser_installed()
        self.playwright = sync_playwright().start()
        self.page_history: list = []  # stores the history of visited pages

        # Set the cache directory
        self.cache_dir = "tmp/" if cache_dir is None else cache_dir
        os.makedirs(self.cache_dir, exist_ok=True)

        # Load the page script
        abs_dir_path = os.path.dirname(os.path.abspath(__file__))
        page_script_path = os.path.join(abs_dir_path, "page_script.js")

        try:
            with open(page_script_path, "r", encoding='utf-8') as f:
                self.page_script = f.read()
            f.close()
        except FileNotFoundError:
            raise FileNotFoundError(
                f"Page script file not found at path: {page_script_path}"
            )

    def init(self) -> None:
        r"""Initialize the browser."""
        # Launch the browser, if headless is False, the browser will display
        self.browser = self.playwright.chromium.launch(
            headless=self.headless, channel=self.channel
        )
        # Create a new context
        self.context = self.browser.new_context(accept_downloads=True)
        # Create a new page
        self.page = self.context.new_page()

    def clean_cache(self) -> None:
        r"""Delete the cache directory and its contents."""
        if os.path.exists(self.cache_dir):
            shutil.rmtree(self.cache_dir)

    def _wait_for_load(self, timeout: int = 20) -> None:
        r"""Wait for a certain amount of time for the page to load."""
        timeout_ms = timeout * 1000

        self.page.wait_for_load_state("load", timeout=timeout_ms)

        # TODO: check if this is needed
        time.sleep(2)

    def click_blank_area(self) -> None:
        r"""Click a blank area of the page to unfocus the current element."""
        self.page.mouse.click(0, 0)
        self._wait_for_load()

    def visit_page(self, url: str) -> None:
        r"""Visit a page with the given URL."""

        self.page.goto(url)
        self._wait_for_load()
        self.page_url = url

    def ask_question_about_video(self, question: str) -> str:
        r"""Ask a question about the video on the current page,
        such as YouTube video.

        Args:
            question (str): The question to ask.

        Returns:
            str: The answer to the question.
        """
        video_analyzer = VideoAnalysisToolkit()
        result = video_analyzer.ask_question_about_video(
            self.page_url, question
        )
        return result

    @retry_on_error()
    def get_screenshot(
        self, save_image: bool = False
    ) -> Tuple[Image.Image, Union[str, None]]:
        r"""Get a screenshot of the current page.

        Args:
            save_image (bool): Whether to save the image to the cache
                directory.

        Returns:
            Tuple[Image.Image, str]: A tuple containing the screenshot
            image and the path to the image file if saved, otherwise
            :obj:`None`.
        """

        image_data = self.page.screenshot(timeout=60000)
        image = Image.open(io.BytesIO(image_data))

        file_path = None
        if save_image:
            # Get url name to form a file name
            # Use urlparser for a safer extraction the url name
            parsed_url = urllib.parse.urlparse(self.page_url)
            url_name = os.path.basename(str(parsed_url.path)) or "index"

            for char in ['\\', '/', ':', '*', '?', '"', '<', '>', '|', '.']:
                url_name = url_name.replace(char, "_")

            # Get formatted time: mmddhhmmss
            timestamp = datetime.datetime.now().strftime("%m%d%H%M%S")
            file_path = os.path.join(
                self.cache_dir, f"{url_name}_{timestamp}.png"
            )
            with open(file_path, "wb") as f:
                image.save(f, "PNG")
            f.close()

        return image, file_path

    def capture_full_page_screenshots(
        self, scroll_ratio: float = 0.8
    ) -> List[str]:
        r"""Capture full page screenshots by scrolling the page with a buffer
        zone.

        Args:
            scroll_ratio (float): The ratio of viewport height to scroll each
                step. (default: :obj:`0.8`)

        Returns:
            List[str]: A list of paths to the screenshot files.
        """
        screenshots = []
        scroll_height = self.page.evaluate("document.body.scrollHeight")
        assert self.page.viewport_size is not None
        viewport_height = self.page.viewport_size["height"]
        current_scroll = 0
        screenshot_index = 1

        max_height = scroll_height - viewport_height
        scroll_step = int(viewport_height * scroll_ratio)

        last_height = 0

        while True:
            logger.debug(
                f"Current scroll: {current_scroll}, max_height: "
                f"{max_height}, step: {scroll_step}"
            )

            _, file_path = self.get_screenshot(save_image=True)
            screenshots.append(file_path)

            self.page.evaluate(f"window.scrollBy(0, {scroll_step})")
            # Allow time for content to load
            time.sleep(0.5)

            current_scroll = self.page.evaluate("window.scrollY")
            # Break if there is no significant scroll
            if abs(current_scroll - last_height) < viewport_height * 0.1:
                break

            last_height = current_scroll
            screenshot_index += 1

        return screenshots

    def get_visual_viewport(self) -> VisualViewport:
        r"""Get the visual viewport of the current page.

        Returns:
            VisualViewport: The visual viewport of the current page.
        """
        try:
            self.page.evaluate(self.page_script)
        except Exception as e:
            logger.warning(f"Error evaluating page script: {e}")

        return visual_viewport_from_dict(
            self.page.evaluate("MultimodalWebSurfer.getVisualViewport();")
        )

    def get_interactive_elements(self) -> Dict[str, InteractiveRegion]:
        r"""Get the interactive elements of the current page.

        Returns:
            Dict[str, InteractiveRegion]: A dictionary of interactive elements.
        """
        try:
            self.page.evaluate(self.page_script)
        except Exception as e:
            logger.warning(f"Error evaluating page script: {e}")

        result = cast(
            Dict[str, Dict[str, Any]],
            self.page.evaluate("MultimodalWebSurfer.getInteractiveRects();"),
        )

        typed_results: Dict[str, InteractiveRegion] = {}
        for k in result:
            typed_results[k] = interactive_region_from_dict(result[k])

        return typed_results  # type: ignore[return-value]

    def get_som_screenshot(self, save_image: bool = False) -> Tuple[Image.Image, Union[str, None], Dict[str, InteractiveRegion]]:
        """获取带有交互元素标记的当前视口截图
        
        Args:
            save_image (bool): 是否保存图片到缓存目录
            
        Returns:
            Tuple[Image.Image, str, Dict[str, InteractiveRegion]]: 返回标记后的截图图像、保存路径(如果保存的话)和可交互元素列表
        """
        # 1. 等待页面加载完成
        self._wait_for_load()
        
        # 2. 获取原始截图
        screenshot, _ = self.get_screenshot(save_image=False)
        
        # 3. 获取页面上所有可交互元素
        rects = self.get_interactive_elements()

        # 4. 在截图上添加标记
        comp, visible_rects, rects_above, rects_below = add_set_of_mark(
            screenshot,
            rects,  # type: ignore[arg-type]
        )

        # 5. 如果需要保存图片
        file_path = None
        if save_image:
<<<<<<< HEAD
            # 从URL生成文件名
            url_name = self.page_url.split("/")[-1]
            # 移除不合法的文件名字符
=======
            parsed_url = urllib.parse.urlparse(self.page_url)
            url_name = os.path.basename(str(parsed_url.path)) or "index"
>>>>>>> ac1ba305
            for char in ['\\', '/', ':', '*', '?', '"', '<', '>', '|', '.']:
                url_name = url_name.replace(char, "_")
            
            # 添加时间戳
            timestamp = datetime.datetime.now().strftime("%m%d%H%M%S")
            # 构建完整的文件路径
            file_path = os.path.join(
                self.cache_dir, f"{url_name}_{timestamp}.png"
            )
            # 保存图片
            with open(file_path, "wb") as f:
                comp.save(f, "PNG")
            f.close()

        return comp, file_path, rects

    def scroll_up(self) -> None:
        r"""Scroll up the page."""
        self.page.keyboard.press("PageUp")

    def scroll_down(self) -> None:
        r"""Scroll down the page."""
        self.page.keyboard.press("PageDown")

    def get_url(self) -> str:
        r"""Get the URL of the current page."""
        return self.page.url

    def click_id(self, identifier: Union[str, int]) -> None:
        r"""Click an element with the given identifier."""
        if isinstance(identifier, int):
            identifier = str(identifier)
        target = self.page.locator(f"[__elementId='{identifier}']")

        try:
            target.wait_for(timeout=5000)
        except (TimeoutError, Exception) as e:
            logger.debug(f"Error during click operation: {e}")
            raise ValueError("No such element.") from None

        target.scroll_into_view_if_needed()

        new_page = None
        try:
            with self.page.expect_event("popup", timeout=1000) as page_info:
                box = cast(Dict[str, Union[int, float]], target.bounding_box())
                self.page.mouse.click(
                    box["x"] + box["width"] / 2, box["y"] + box["height"] / 2
                )
                new_page = page_info.value

                # If a new page is opened, switch to it
                if new_page:
                    self.page_history.append(deepcopy(self.page.url))
                    self.page = new_page

        except (TimeoutError, Exception) as e:
            logger.debug(f"Error during click operation: {e}")
            pass

        self._wait_for_load()

    def extract_url_content(self) -> str:
        r"""Extract the content of the current page."""
        content = self.page.content()
        return content

    def download_file_id(self, identifier: Union[str, int]) -> str:
        r"""Download a file with the given selector.

        Args:
            identifier (str): The identifier of the file to download.
            file_path (str): The path to save the downloaded file.

        Returns:
            str: The result of the action.
        """

        if isinstance(identifier, int):
            identifier = str(identifier)
        try:
            target = self.page.locator(f"[__elementId='{identifier}']")
        except (TimeoutError, Exception) as e:
            logger.debug(f"Error during download operation: {e}")
            logger.warning(
                f"Element with identifier '{identifier}' not found."
            )
            return f"Element with identifier '{identifier}' not found."

        target.scroll_into_view_if_needed()

        file_path = os.path.join(self.cache_dir)
        self._wait_for_load()

        try:
            with self.page.expect_download() as download_info:
                target.click()
                download = download_info.value
                file_name = download.suggested_filename

                file_path = os.path.join(file_path, file_name)
                download.save_as(file_path)

            return f"Downloaded file to path '{file_path}'."

        except (TimeoutError, Exception) as e:
            logger.debug(f"Error during download operation: {e}")
            return f"Failed to download file with identifier '{identifier}'."

    def fill_input_id(self, identifier: Union[str, int], text: str) -> str:
        r"""Fill an input field with the given text, and then press Enter.

        Args:
            identifier (str): The identifier of the input field.
            text (str): The text to fill.

        Returns:
            str: The result of the action.
        """
        if isinstance(identifier, int):
            identifier = str(identifier)

        try:
            target = self.page.locator(f"[__elementId='{identifier}']")
        except (TimeoutError, Exception) as e:
            logger.debug(f"Error during fill operation: {e}")
            logger.warning(
                f"Element with identifier '{identifier}' not found."
            )
            return f"Element with identifier '{identifier}' not found."

        target.scroll_into_view_if_needed()
        target.focus()
        try:
            target.fill(text)
        except (TimeoutError, Exception) as e:
            logger.debug(f"Error during fill operation: {e}")
            target.press_sequentially(text)

        target.press("Enter")
        self._wait_for_load()
        return (
            f"Filled input field '{identifier}' with text '{text}' "
            f"and pressed Enter."
        )

    def scroll_to_bottom(self) -> str:
        self.page.evaluate("window.scrollTo(0, document.body.scrollHeight);")
        self._wait_for_load()
        return "Scrolled to the bottom of the page."

    def scroll_to_top(self) -> str:
        self.page.evaluate("window.scrollTo(0, 0);")
        self._wait_for_load()
        return "Scrolled to the top of the page."

    def hover_id(self, identifier: Union[str, int]) -> str:
        r"""Hover over an element with the given identifier.

        Args:
            identifier (str): The identifier of the element to hover over.

        Returns:
            str: The result of the action.
        """
        if isinstance(identifier, int):
            identifier = str(identifier)
        try:
            target = self.page.locator(f"[__elementId='{identifier}']")
        except (TimeoutError, Exception) as e:
            logger.debug(f"Error during hover operation: {e}")
            logger.warning(
                f"Element with identifier '{identifier}' not found."
            )
            return f"Element with identifier '{identifier}' not found."

        target.scroll_into_view_if_needed()
        target.hover()
        self._wait_for_load()
        return f"Hovered over element with identifier '{identifier}'."

    def find_text_on_page(self, search_text: str) -> str:
        r"""Find the next given text on the page, and scroll the page to the
        targeted text. It is equivalent to pressing Ctrl + F and searching for
        the text.
        """
        # ruff: noqa: E501
        script = f"""
        (function() {{
            let text = "{search_text}";
            let found = window.find(text);
            if (!found) {{
                let elements = document.querySelectorAll("*:not(script):not(style)"); 
                for (let el of elements) {{
                    if (el.innerText && el.innerText.includes(text)) {{
                        el.scrollIntoView({{behavior: "smooth", block: "center"}});
                        el.style.backgroundColor = "yellow";
                        el.style.border = '2px solid red';
                        return true;
                    }}
                }}
                return false;
            }}
            return true;
        }})();
        """
        found = self.page.evaluate(script)
        self._wait_for_load()
        if found:
            return f"Found text '{search_text}' on the page."
        else:
            return f"Text '{search_text}' not found on the page."

    def back(self):
        r"""Navigate back to the previous page."""

        page_url_before = self.page.url
        self.page.go_back()

        page_url_after = self.page.url

        if page_url_after == "about:blank":
            self.visit_page(page_url_before)

        if page_url_before == page_url_after:
            # If the page is not changed, try to use the history
            if len(self.page_history) > 0:
                self.visit_page(self.page_history.pop())

        time.sleep(1)
        self._wait_for_load()

    def close(self):
        self.browser.close()

    # ruff: noqa: E501
    def show_interactive_elements(self):
        r"""Show simple interactive elements on the current page."""
        self.page.evaluate(self.page_script)
        self.page.evaluate("""
        () => {
            document.querySelectorAll('a, button, input, select, textarea, [tabindex]:not([tabindex="-1"]), [contenteditable="true"]').forEach(el => {
                el.style.border = '2px solid red';
            });
            }
        """)

    @retry_on_error()
    def get_webpage_content(self) -> str:
        from html2text import html2text

        self._wait_for_load()
        html_content = self.page.content()

        markdown_content = html2text(html_content)
        return markdown_content

    def _ensure_browser_installed(self) -> None:
        r"""Ensure the browser is installed."""
        import platform
        import subprocess
        import sys

        try:
            from playwright.sync_api import sync_playwright

            with sync_playwright() as p:
                browser = p.chromium.launch(channel=self.channel)
                browser.close()
        except Exception:
            logger.info("Installing Chromium browser...")
            try:
                subprocess.run(
                    [
                        sys.executable,
                        "-m",
                        "playwright",
                        "install",
                        self.channel,
                    ],
                    check=True,
                    capture_output=True,
                )
                if platform.system().lower() == "linux":
                    subprocess.run(
                        [
                            sys.executable,
                            "-m",
                            "playwright",
                            "install-deps",
                            self.channel,
                        ],
                        check=True,
                        capture_output=True,
                    )
                logger.info("Chromium browser installation completed")
            except subprocess.CalledProcessError as e:
                raise RuntimeError(f"Failed to install browser: {e.stderr}")


class BrowserToolkit(BaseToolkit):
    r"""A class for browsing the web and interacting with web pages.

    This class provides methods for browsing the web and interacting with web
    pages.
    """

    def __init__(
        self,
        headless: bool = False,
        cache_dir: Optional[str] = None,
        channel: Literal["chrome", "msedge", "chromium"] = "chromium",
        history_window: int = 5,
        web_agent_model: Optional[BaseModelBackend] = None,
        planning_agent_model: Optional[BaseModelBackend] = None,
        output_language: str = "en",
    ):
        r"""Initialize the BrowserToolkit instance.

        Args:
            headless (bool): Whether to run the browser in headless mode.
            cache_dir (Union[str, None]): The directory to store cache files.
            channel (Literal["chrome", "msedge", "chromium"]): The browser
                channel to use. Must be one of "chrome", "msedge", or
                "chromium".
            history_window (int): The window size for storing the history of
                actions.
            web_agent_model (Optional[BaseModelBackend]): The model backend
                for the web agent.
            planning_agent_model (Optional[BaseModelBackend]): The model
                backend for the planning agent.
            output_language (str): The language to use for output.
                (default: :obj:`"en`")
        """

        self.browser = BaseBrowser(
            headless=headless, cache_dir=cache_dir, channel=channel
        )
        # This needs to be called explicitly
        # self.browser.init()

        self.history_window = history_window
        self.web_agent_model = web_agent_model
        self.planning_agent_model = planning_agent_model
        self.output_language = output_language

        self.history: list = []
        self.web_agent, self.planning_agent = self._initialize_agent()

    def _reset(self):
        self.web_agent.reset()
        self.planning_agent.reset()
        self.history = []
        os.makedirs(self.browser.cache_dir, exist_ok=True)

    def _initialize_agent(self) -> Tuple["ChatAgent", "ChatAgent"]:
        r"""Initialize the agent."""
        from camel.agents import ChatAgent

        if self.web_agent_model is None:
            web_agent_model = ModelFactory.create(
                model_platform=ModelPlatformType.OPENAI,
                model_type=ModelType.GPT_4O,
                model_config_dict={"temperature": 0, "top_p": 1},
            )
        else:
            web_agent_model = self.web_agent_model

        if self.planning_agent_model is None:
            planning_model = ModelFactory.create(
                model_platform=ModelPlatformType.OPENAI,
                model_type=ModelType.O3_MINI,
            )
        else:
            planning_model = self.planning_agent_model

        system_prompt = """
您是一个称职的网页代理,可以协助用户浏览网页。
给定一个高级任务,您可以利用预定义的浏览器工具来帮助用户实现他们的目标。
        """

        web_agent = ChatAgent(
            system_message=system_prompt,
            model=web_agent_model,
            output_language=self.output_language,
        )

        planning_system_prompt = """
您是一个优秀的规划代理,可以协助用户规划需要多步浏览器交互的复杂任务。
        """

        planning_agent = ChatAgent(
            system_message=planning_system_prompt,
            model=planning_model,
            output_language=self.output_language,
        )

        return web_agent, planning_agent

    def _observe(
        self, task_prompt: str, detailed_plan: Optional[str] = None
    ) -> Tuple[str, str, str]:
        r"""Let agent observe the current environment, and get the next action."""

        detailed_plan_prompt = ""

        if detailed_plan is not None:
            detailed_plan_prompt = f"""
这里是一个关于如何逐步解决任务的计划，你必须遵循:
<detailed_plan>{detailed_plan}<detailed_plan>
        """

        # 获取当前状态截图和可交互元素
        som_screenshot, _, interactive_elements = self.browser.get_som_screenshot(save_image=True)
        img = _reload_image(som_screenshot)
        
        # 提取元素ID和类型信息
        elements_info = []
        for element_id, element_data in interactive_elements.items():
            elements_info.append(int(element_id.strip()))

        # 将元素信息添加到提示中
        elements_prompt = f"""
当前页面上的可交互元素id列表：
{elements_info}
"""

        # 更新提示词
        observe_prompt = f"""
        您是一个网页代理，需帮助我完成以下高级任务：
        <task>{task_prompt}</task>
        当前，我已基于浏览器状态制作了截图（仅当前视口，非整个网页），并标记了交互元素。
        请根据任务要求和当前视口状态，提供下一个适当操作。

        {detailed_plan_prompt}

        ### 当前可用信息
        - **交互元素**：{elements_prompt}
        - **浏览器功能**：{AVAILABLE_ACTIONS_PROMPT}
        - **最近操作历史**（最多 {self.history_window} 条）：
          <history>{self.history[-self.history_window:]}</history>

        ### 输出要求
        以 JSON 格式返回以下字段：
        - `observation`：当前视口的详细描述，基于截图观察，避免对历史操作过度假设。
        - `reasoning`：下一步操作的推理，包括可能障碍及解决思路，参考历史避免重复错误。
        - `action_code`：具体操作代码，仅一步，不含注释。

        #### 输出示例
```json
        {{
            "observation": "当前视口显示亚马逊搜索页面，包含输入框和搜索按钮。",
            "reasoning": "任务要求搜索产品，需先填写搜索词并提交。",
            "action_code": "fill_input_id(1, 'laptop')"
        }}
        {{
            "observation": [图像描述],
            "reasoning": [您的推理],
            "action_code": "fill_input_id([ID], [TEXT])"
        }}
```

操作指南：
1.任务导向：始终围绕 {task_prompt} 推进，基于当前视口选择操作。
2.ID 准确性：仅使用 {elements_prompt} 中提供的交互元素 ID。
3.页面检查：
若操作（如 click_id）后页面未变，参考历史中的 success 判断是否成功。
未找到答案时，使用 scroll_up() 或 scroll_down() 检查完整页面。
4.错误处理：
若方法无效，使用 back() 回退，尝试其他路径（如点击链接）。
遇到人工验证时，使用 back() 规避。
5.复杂场景：
处理维基百科修订历史时，先调整单页显示条目至最大，再用 find_text_on_page 定位关键信息。
灵活使用下拉菜单筛选内容。
6.停止条件：
仅在所有方法无效时使用 stop()，并说明问题。
注意事项：
1.操作必须基于当前视口 ID，而非历史记录。
2.避免重复执行相同操作，检查历史以优化决策。
3.若无法解决，报告具体困难并停止。  
        """

        # 将截图和更新后的提示发送给模型
        message = BaseMessage.make_user_message(
            role_name='user', content=observe_prompt, image_list=[img]
        )
        # 重置web_agent的历史消息 重要的历史信息已经包含在observe_prompt中的history字段
        self.web_agent.reset()
        resp = self.web_agent.step(message)

        resp_content = resp.msgs[0].content

        resp_dict = _parse_json_output(resp_content)
        observation_result: str = resp_dict.get("observation", "")
        reasoning_result: str = resp_dict.get("reasoning", "")
        action_code: str = resp_dict.get("action_code", "")

        # 修复 stop() 函数调用，移除任何参数
        if action_code and "stop" in action_code:
            action_code = "stop()"

        if action_code and "(" in action_code and ")" not in action_code:
            action_match = re.search(
                r'"action_code"\s*:\s*[`"]([^`"]*\([^)]*\))[`"]', resp_content
            )
            if action_match:
                action_code = action_match.group(1)
            else:
                logger.warning(
                    f"Incomplete action_code detected: {action_code}"
                )
                if action_code.startswith("fill_input_id("):
                    parts = action_code.split(",", 1)
                    if len(parts) > 1:
                        id_part = (
                            parts[0].replace("fill_input_id(", "").strip()
                        )
                        action_code = f"fill_input_id({id_part}, 'Please fill the text here.')"

        action_code = action_code.replace("`", "").strip()

        return observation_result, reasoning_result, action_code

    def _act(self, action_code: str) -> Tuple[bool, str]:
        r"""Let agent act based on the given action code.
        Args:
            action_code (str): The action code to act.

        Returns:
            Tuple[bool, str]: A tuple containing a boolean indicating whether
                the action was successful, and the information to be returned.
        """

        def _check_if_with_feedback(action_code: str) -> bool:
            r"""Check if the action code needs feedback."""

            for action_with_feedback in ACTION_WITH_FEEDBACK_LIST:
                if action_with_feedback in action_code:
                    return True

            return False

        def _fix_action_code(action_code: str) -> str:
            r"""Fix potential missing quotes in action code"""

            match = re.match(r'(\w+)\((.*)\)', action_code)
            if not match:
                return action_code

            func_name, args_str = match.groups()

            args = []
            current_arg = ""
            in_quotes = False
            quote_char = None

            for char in args_str:
                if char in ['"', "'"]:
                    if not in_quotes:
                        in_quotes = True
                        quote_char = char
                        current_arg += char
                    elif char == quote_char:
                        in_quotes = False
                        quote_char = None
                        current_arg += char
                    else:
                        current_arg += char
                elif char == ',' and not in_quotes:
                    args.append(current_arg.strip())
                    current_arg = ""
                else:
                    current_arg += char

            if current_arg:
                args.append(current_arg.strip())

            fixed_args = []
            for arg in args:
                if (
                    (arg.startswith('"') and arg.endswith('"'))
                    or (arg.startswith("'") and arg.endswith("'"))
                    or re.match(r'^-?\d+(\.\d+)?$', arg)
                    or re.match(r'^-?\d+\.?\d*[eE][-+]?\d+$', arg)
                    or re.match(r'^0[xX][0-9a-fA-F]+$', arg)
                ):
                    fixed_args.append(arg)

                else:
                    fixed_args.append(f"'{arg}'")

            return f"{func_name}({', '.join(fixed_args)})"

        action_code = _fix_action_code(action_code)
        prefix = "self.browser."
        code = f"{prefix}{action_code}"

        try:
            if _check_if_with_feedback(action_code):
                # execute code, and get the executed result
                result = eval(code)
                time.sleep(1)
                return True, result

            else:
                exec(code)
                time.sleep(1)
                return True, "Action was successful."

        except Exception as e:
            time.sleep(1)
            return (
                False,
                f"Error while executing the action {action_code}: {e}. "
                f"If timeout, please recheck whether you have provided the "
                f"correct identifier.",
            )

    def _get_final_answer(self, task_prompt: str) -> str:
        prompt = f"""
我们正在解决一个需要多步浏览器交互的复杂网页任务。经过多步观察、推理和与浏览器的交互后，我们认为任务已经完成。
以下是我们执行过的所有轨迹：
<history>{self.history}</history>
请找出最终答案，或者提供有价值的见解和发现（例如，如果之前的操作包含下载文件，您的输出应该包含下载文件的路径）关于整体任务：<task>{task_prompt}</task>
        """
        message = BaseMessage.make_user_message(
            role_name='user',
            content=prompt,
        )

        resp = self.web_agent.step(message)
        return resp.msgs[0].content

    def _make_reflection(self, task_prompt: str) -> str:
        reflection_prompt = f"""
现在我们正在处理一个需要多步浏览器交互的复杂任务。任务是：<task>{task_prompt}</task>
为了实现这个目标，我们已经进行了一系列的观察、推理和操作。我们也对之前的状态进行了反思。

以下是我们可以使用的全局浏览器功能：
{AVAILABLE_ACTIONS_PROMPT}

以下是我们最近执行的{self.history_window}个轨迹（最多）：
<history>{self.history[-self.history_window:]}</history>

提供的图像是浏览器的当前状态，我们已经标记了交互元素。
请仔细检查任务要求和浏览器的当前状态，然后对之前的步骤进行反思，思考它们是否有帮助以及原因，提供详细的反馈和对下一步的建议。

您的输出应该是json格式，包含以下字段：
- `reflection`: 关于之前步骤的反思，思考它们是否有帮助以及原因，提供详细的反馈。
- `suggestion`: 对下一步的建议，提供详细的建议，包括基于浏览器当前状态的整体任务的常见解决方案。
        """
        som_image, _ = self.browser.get_som_screenshot()
        img = _reload_image(som_image)

        message = BaseMessage.make_user_message(
            role_name='user', content=reflection_prompt, image_list=[img]
        )

        resp = self.web_agent.step(message)

        return resp.msgs[0].content

    def _task_planning(self, task_prompt: str, start_url: str) -> str:
        planning_prompt = f"""
<task>{task_prompt}</task>
根据上述问题，假设我们通过浏览器进行交互，在访问初始网页 `{start_url}` 后，一般的交互过程是怎样的？  
请注意，需考虑部分可观察马尔可夫决策过程（POMDP）的特性，即网页的状态只能被部分观察到，因此信息是不完全的。  
在回答时，请避免对你的计划表现出过度自信。  
请按照以下步骤作答：  
1. 首先详细重述任务，确保对问题的理解准确无误；  
2. 然后提供一个详细的解决方案计划，描述交互的具体步骤和方法。
        """

        message = BaseMessage.make_user_message(
            role_name='user', content=planning_prompt
        )

        resp = self.planning_agent.step(message)
        return resp.msgs[0].content

    def _task_replanning(
        self, task_prompt: str, detailed_plan: str
    ) -> Tuple[bool, str]:
        replanning_prompt = f"""
我们正在使用浏览器交互来解决一个需要多步操作的复杂任务。
以下是整体任务：
<overall_task>{task_prompt}</overall_task>

为了解决这个任务，我们之前制定了一个详细计划。以下是该计划：
<detailed_plan>{detailed_plan}</detailed_plan>

根据上述任务，我们已经进行了一系列观察、推理和操作。以下是我们最近执行的{self.history_window}个轨迹（最多）：
<history>{self.history[-self.history_window:]}</history>

然而，任务尚未完成。由于任务是部分可观察的，如果必要的话，我们可能需要根据浏览器的当前状态重新规划任务。
现在请仔细检查当前的任务规划方案和我们的历史操作，然后判断任务是否需要从根本上重新规划。如果需要，请提供详细的重新规划方案（包括重述的整体任务）。

您的输出应该是json格式，包含以下字段：
- `if_need_replan`: bool, 一个布尔值，表示任务是否需要从根本上重新规划。
- `replanned_schema`: str, 任务的重新规划方案，与原方案相比不应该有太大变化。如果任务不需要重新规划，该值应为空字符串。
        """
        resp = self.planning_agent.step(replanning_prompt)
        resp_dict = _parse_json_output(resp.msgs[0].content)

        if_need_replan = resp_dict.get("if_need_replan", False)
        replanned_schema = resp_dict.get("replanned_schema", "")

        if if_need_replan:
            return True, replanned_schema
        else:
            return False, replanned_schema

    @dependencies_required("playwright")
    def browse_url(
        self, task_prompt: str, start_url: str, round_limit: int = 12
    ) -> str:
        r"""A powerful toolkit which can simulate the browser interaction to solve the task which needs multi-step actions.

        Args:
            task_prompt (str): The task prompt to solve.
            start_url (str): The start URL to visit.
            round_limit (int): The round limit to solve the task.
                (default: :obj:`12`).

        Returns:
            str: The simulation result to the task.
        """

        self._reset()
        task_completed = False
        detailed_plan = self._task_planning(task_prompt, start_url)
        logger.debug(f"Detailed plan: {detailed_plan}")

        self.browser.init()
        self.browser.visit_page(start_url)

        for i in range(round_limit):
            observation, reasoning, action_code = self._observe(
                task_prompt, detailed_plan
            )
            logger.debug(f"Observation: {observation}")
            logger.debug(f"Reasoning: {reasoning}")
            logger.debug(f"Action code: {action_code}")

            if "stop" in action_code:
                task_completed = True
                trajectory_info = {
                    "round": i,
                    "observation": observation,
                    "thought": reasoning,
                    "action": action_code,
                    "action_if_success": True,
                    "info": None,
                    "current_url": self.browser.get_url(),
                }
                self.history.append(trajectory_info)
                break

            else:
                success, info = self._act(action_code)
                if not success:
                    logger.warning(f"Error while executing the action: {info}")

                trajectory_info = {
                    "round": i,
                    "observation": observation,
                    "thought": reasoning,
                    "action": action_code,
                    "action_if_success": success,
                    "info": info,
                    "current_url": self.browser.get_url(),
                }
                self.history.append(trajectory_info)

                # replan the task if necessary
                if_need_replan, replanned_schema = self._task_replanning(
                    task_prompt, detailed_plan
                )
                if if_need_replan:
                    detailed_plan = replanned_schema
                    logger.debug(f"Replanned schema: {replanned_schema}")

        if not task_completed:
            simulation_result = f"""
                任务未在轮次限制内完成。请检查最后{self.history_window}轮的信息，看看是否有任何有用的信息：
                <history>{self.history[-self.history_window:]}</history>
            """

        else:
            simulation_result = self._get_final_answer(task_prompt)

        self.browser.close()
        return simulation_result

    def get_tools(self) -> List[FunctionTool]:
        return [FunctionTool(self.browse_url)]<|MERGE_RESOLUTION|>--- conflicted
+++ resolved
@@ -258,28 +258,12 @@
     screenshot: Union[bytes, Image.Image, io.BufferedIOBase],
     ROIs: Dict[str, InteractiveRegion],
 ) -> Tuple[Image.Image, List[str], List[str], List[str]]:
-    """在截图上添加一组标记
-    
-    Args:
-        screenshot: 可以是字节流、PIL图像对象或IO缓冲区的截图
-        ROIs: 需要标记的交互区域字典
-        
-    Returns:
-        返回四元组:
-        - 标记后的图片
-        - 视口内可见的元素ID列表
-        - 视口上方的元素ID列表
-        - 视口下方的元素ID列表
-    """
-    # 如果输入已经是PIL图像对象，直接使用
     if isinstance(screenshot, Image.Image):
         return _add_set_of_mark(screenshot, ROIs)
 
-    # 如果输入是字节流，转换为IO缓冲区
     if isinstance(screenshot, bytes):
         screenshot = io.BytesIO(screenshot)
 
-    # 打开图片，添加标记，然后关闭
     image = Image.open(cast(BinaryIO, screenshot))
     comp, visible_rects, rects_above, rects_below = _add_set_of_mark(
         image, ROIs
@@ -289,60 +273,51 @@
 
 
 def _add_set_of_mark(
-    screenshot: Image.Image, 
-    ROIs: Dict[str, InteractiveRegion]
+    screenshot: Image.Image, ROIs: Dict[str, InteractiveRegion]
 ) -> Tuple[Image.Image, List[str], List[str], List[str]]:
-    """在截图上添加标记的核心实现
-    
+    r"""Add a set of marks to the screenshot.
+
     Args:
-        screenshot: PIL图像对象
-        ROIs: 需要标记的交互区域字典
-        
+        screenshot (Image.Image): The screenshot to add marks to.
+        ROIs (Dict[str, InteractiveRegion]): The regions to add marks to.
+
     Returns:
-        返回四元组:
-        - 标记后的图片
-        - 视口内可见的元素ID列表
-        - 视口上方的元素ID列表 
-        - 视口下方的元素ID列表
+        Tuple[Image.Image, List[str], List[str], List[str]]: A tuple
+        containing the screenshot with marked ROIs, ROIs fully within the
+        images, ROIs located above the visible area, and ROIs located below
+        the visible area.
     """
-    # 初始化三个列表存储不同位置的元素
-    visible_rects: List[str] = list()  # 可见元素
-    rects_above: List[str] = list()    # 视口上方元素
-    rects_below: List[str] = list()    # 视口下方元素
-
-    # 准备绘图工具
-    fnt = ImageFont.load_default(14)  # 加载默认字体
-    base = screenshot.convert("L").convert("RGBA")  # 转换为RGBA模式
-    overlay = Image.new("RGBA", base.size)  # 创建透明覆盖层
-    draw = ImageDraw.Draw(overlay)  # 创建绘图对象
-
-    # 遍历所有交互区域
+    visible_rects: List[str] = list()
+    rects_above: List[str] = list()  # Scroll up to see
+    rects_below: List[str] = list()  # Scroll down to see
+
+    fnt = ImageFont.load_default(14)
+    base = screenshot.convert("L").convert("RGBA")
+    overlay = Image.new("RGBA", base.size)
+
+    draw = ImageDraw.Draw(overlay)
     for r in ROIs:
         for rect in ROIs[r]["rects"]:
-            # 跳过空矩形
+            # Empty rectangles
             if not rect or rect["width"] == 0 or rect["height"] == 0:
                 continue
 
-            # 计算元素的中心位置
+            # TODO: add scroll left and right?
             horizontal_center = (rect["right"] + rect["left"]) / 2.0
             vertical_center = (rect["top"] + rect["bottom"]) / 2.0
-            
-            # 判断元素位置
-            is_within_horizon = 0 <= horizontal_center < base.size[0]  # 水平方向在视口内
-            is_above_viewport = vertical_center < 0  # 在视口上方
-            is_below_viewport = vertical_center >= base.size[1]  # 在视口下方
-
-            # 根据位置分类并处理
+            is_within_horizon = 0 <= horizontal_center < base.size[0]
+            is_above_viewport = vertical_center < 0
+            is_below_viewport = vertical_center >= base.size[1]
+
             if is_within_horizon:
                 if is_above_viewport:
                     rects_above.append(r)
                 elif is_below_viewport:
                     rects_below.append(r)
-                else:  # 完全可见
+                else:  # Fully visible
                     visible_rects.append(r)
-                    _draw_roi(draw, int(r), fnt, rect)  # 绘制标记
-
-    # 合并原图和标记层
+                    _draw_roi(draw, int(r), fnt, rect)
+
     comp = Image.alpha_composite(base, overlay)
     overlay.close()
     return comp, visible_rects, rects_above, rects_below
@@ -658,51 +633,40 @@
 
         return typed_results  # type: ignore[return-value]
 
-    def get_som_screenshot(self, save_image: bool = False) -> Tuple[Image.Image, Union[str, None], Dict[str, InteractiveRegion]]:
-        """获取带有交互元素标记的当前视口截图
-        
+    def get_som_screenshot(
+        self,
+        save_image: bool = False,
+    ) -> Tuple[Image.Image, Union[str, None]]:
+        r"""Get a screenshot of the current viewport with interactive elements
+        marked.
+
         Args:
-            save_image (bool): 是否保存图片到缓存目录
-            
+            save_image (bool): Whether to save the image to the cache
+                directory.
+
         Returns:
-            Tuple[Image.Image, str, Dict[str, InteractiveRegion]]: 返回标记后的截图图像、保存路径(如果保存的话)和可交互元素列表
-        """
-        # 1. 等待页面加载完成
+            Tuple[Image.Image, str]: A tuple containing the screenshot image
+                and the path to the image file.
+        """
+
         self._wait_for_load()
-        
-        # 2. 获取原始截图
         screenshot, _ = self.get_screenshot(save_image=False)
-        
-        # 3. 获取页面上所有可交互元素
         rects = self.get_interactive_elements()
 
-        # 4. 在截图上添加标记
+        file_path = None
         comp, visible_rects, rects_above, rects_below = add_set_of_mark(
             screenshot,
             rects,  # type: ignore[arg-type]
         )
-
-        # 5. 如果需要保存图片
-        file_path = None
         if save_image:
-<<<<<<< HEAD
-            # 从URL生成文件名
-            url_name = self.page_url.split("/")[-1]
-            # 移除不合法的文件名字符
-=======
             parsed_url = urllib.parse.urlparse(self.page_url)
             url_name = os.path.basename(str(parsed_url.path)) or "index"
->>>>>>> ac1ba305
             for char in ['\\', '/', ':', '*', '?', '"', '<', '>', '|', '.']:
                 url_name = url_name.replace(char, "_")
-            
-            # 添加时间戳
             timestamp = datetime.datetime.now().strftime("%m%d%H%M%S")
-            # 构建完整的文件路径
             file_path = os.path.join(
                 self.cache_dir, f"{url_name}_{timestamp}.png"
             )
-            # 保存图片
             with open(file_path, "wb") as f:
                 comp.save(f, "PNG")
             f.close()
@@ -1108,7 +1072,7 @@
         # 获取当前状态截图和可交互元素
         som_screenshot, _, interactive_elements = self.browser.get_som_screenshot(save_image=True)
         img = _reload_image(som_screenshot)
-        
+
         # 提取元素ID和类型信息
         elements_info = []
         for element_id, element_data in interactive_elements.items():
@@ -1190,10 +1154,6 @@
         reasoning_result: str = resp_dict.get("reasoning", "")
         action_code: str = resp_dict.get("action_code", "")
 
-        # 修复 stop() 函数调用，移除任何参数
-        if action_code and "stop" in action_code:
-            action_code = "stop()"
-
         if action_code and "(" in action_code and ")" not in action_code:
             action_match = re.search(
                 r'"action_code"\s*:\s*[`"]([^`"]*\([^)]*\))[`"]', resp_content
